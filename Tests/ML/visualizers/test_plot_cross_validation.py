--- conflicted
+++ resolved
@@ -372,11 +372,7 @@
                                        epoch=None,
                                        should_validate=False)
     download_to_folder = test_output_dirs.root_dir / CROSSVAL_RESULTS_FOLDER
-<<<<<<< HEAD
-    config.outputs_directory = str(download_to_folder)
-=======
     config.outputs_directory = download_to_folder
->>>>>>> e7a88877
     local_results = full_ml_test_data_path("plot_cross_validation") / "HD_cfff5ceb-a227-41d6-a23c-0ebbc33b6301"
     config.local_run_results = str(local_results)
     # A file that sits in the root folder of the local_results should be downloaded into the
